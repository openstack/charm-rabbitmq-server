import json
import os

from base64 import b64decode

from subprocess import (
    check_call
)


from charmhelpers.fetch import (
    apt_install,
    filter_installed_packages,
)

from charmhelpers.core.hookenv import (
    config,
    local_unit,
    log,
    relation_get,
    relation_ids,
    related_units,
    unit_get,
    unit_private_ip,
    ERROR,
)

from charmhelpers.contrib.hahelpers.cluster import (
    determine_apache_port,
    determine_api_port,
    https,
<<<<<<< HEAD
=======
    is_clustered
>>>>>>> b4ad3792
)

from charmhelpers.contrib.hahelpers.apache import (
    get_cert,
    get_ca_cert,
)

from charmhelpers.contrib.openstack.neutron import (
    neutron_plugin_attribute,
)

CA_CERT_PATH = '/usr/local/share/ca-certificates/keystone_juju_ca_cert.crt'


class OSContextError(Exception):
    pass


def ensure_packages(packages):
    '''Install but do not upgrade required plugin packages'''
    required = filter_installed_packages(packages)
    if required:
        apt_install(required, fatal=True)


def context_complete(ctxt):
    _missing = []
    for k, v in ctxt.iteritems():
        if v is None or v == '':
            _missing.append(k)
    if _missing:
        log('Missing required data: %s' % ' '.join(_missing), level='INFO')
        return False
    return True


def config_flags_parser(config_flags):
    if config_flags.find('==') >= 0:
        log("config_flags is not in expected format (key=value)",
            level=ERROR)
        raise OSContextError
    # strip the following from each value.
    post_strippers = ' ,'
    # we strip any leading/trailing '=' or ' ' from the string then
    # split on '='.
    split = config_flags.strip(' =').split('=')
    limit = len(split)
    flags = {}
    for i in xrange(0, limit - 1):
        current = split[i]
        next = split[i + 1]
        vindex = next.rfind(',')
        if (i == limit - 2) or (vindex < 0):
            value = next
        else:
            value = next[:vindex]

        if i == 0:
            key = current
        else:
            # if this not the first entry, expect an embedded key.
            index = current.rfind(',')
            if index < 0:
                log("invalid config value(s) at index %s" % (i),
                    level=ERROR)
                raise OSContextError
            key = current[index + 1:]

        # Add to collection.
        flags[key.strip(post_strippers)] = value.rstrip(post_strippers)
    return flags


class OSContextGenerator(object):
    interfaces = []

    def __call__(self):
        raise NotImplementedError


class SharedDBContext(OSContextGenerator):
    interfaces = ['shared-db']

    def __init__(self, database=None, user=None, relation_prefix=None):
        '''
        Allows inspecting relation for settings prefixed with relation_prefix.
        This is useful for parsing access for multiple databases returned via
        the shared-db interface (eg, nova_password, quantum_password)
        '''
        self.relation_prefix = relation_prefix
        self.database = database
        self.user = user

    def __call__(self):
        self.database = self.database or config('database')
        self.user = self.user or config('database-user')
        if None in [self.database, self.user]:
            log('Could not generate shared_db context. '
                'Missing required charm config options. '
                '(database name and user)')
            raise OSContextError
        ctxt = {}

        password_setting = 'password'
        if self.relation_prefix:
            password_setting = self.relation_prefix + '_password'

        for rid in relation_ids('shared-db'):
            for unit in related_units(rid):
                passwd = relation_get(password_setting, rid=rid, unit=unit)
                ctxt = {
                    'database_host': relation_get('db_host', rid=rid,
                                                  unit=unit),
                    'database': self.database,
                    'database_user': self.user,
                    'database_password': passwd,
                }
                if context_complete(ctxt):
                    return ctxt
        return {}


class IdentityServiceContext(OSContextGenerator):
    interfaces = ['identity-service']

    def __call__(self):
        log('Generating template context for identity-service')
        ctxt = {}

        for rid in relation_ids('identity-service'):
            for unit in related_units(rid):
                ctxt = {
                    'service_port': relation_get('service_port', rid=rid,
                                                 unit=unit),
                    'service_host': relation_get('service_host', rid=rid,
                                                 unit=unit),
                    'auth_host': relation_get('auth_host', rid=rid, unit=unit),
                    'auth_port': relation_get('auth_port', rid=rid, unit=unit),
                    'admin_tenant_name': relation_get('service_tenant',
                                                      rid=rid, unit=unit),
                    'admin_user': relation_get('service_username', rid=rid,
                                               unit=unit),
                    'admin_password': relation_get('service_password', rid=rid,
                                                   unit=unit),
                    # XXX: Hard-coded http.
                    'service_protocol': 'http',
                    'auth_protocol': 'http',
                }
                if context_complete(ctxt):
                    return ctxt
        return {}


class AMQPContext(OSContextGenerator):
    interfaces = ['amqp']

    def __call__(self):
        log('Generating template context for amqp')
        conf = config()
        try:
            username = conf['rabbit-user']
            vhost = conf['rabbit-vhost']
        except KeyError as e:
            log('Could not generate shared_db context. '
                'Missing required charm config options: %s.' % e)
            raise OSContextError

        ctxt = {}
        for rid in relation_ids('amqp'):
            for unit in related_units(rid):
                if relation_get('clustered', rid=rid, unit=unit):
                    ctxt['clustered'] = True
                    ctxt['rabbitmq_host'] = relation_get('vip', rid=rid,
                                                         unit=unit)
                else:
                    ctxt['rabbitmq_host'] = relation_get('private-address',
                                                         rid=rid, unit=unit)
                ctxt.update({
                    'rabbitmq_user': username,
                    'rabbitmq_password': relation_get('password', rid=rid,
                                                      unit=unit),
                    'rabbitmq_virtual_host': vhost,
                })
                if context_complete(ctxt):
                    # Sufficient information found = break out!
                    break
            # Used for active/active rabbitmq >= grizzly
            if ('clustered' not in ctxt or relation_get('ha-vip-only') == 'True') and \
               len(related_units(rid)) > 1:
                if relation_get('ha_queues'):
                    ctxt['rabbitmq_ha_queues'] = relation_get('ha_queues')
                else:
                    ctxt['rabbitmq_ha_queues'] = False
                rabbitmq_hosts = []
                for unit in related_units(rid):
                    rabbitmq_hosts.append(relation_get('private-address',
                                                       rid=rid, unit=unit))
                ctxt['rabbitmq_hosts'] = ','.join(rabbitmq_hosts)
        if not context_complete(ctxt):
            return {}
        else:
            return ctxt


class CephContext(OSContextGenerator):
    interfaces = ['ceph']

    def __call__(self):
        '''This generates context for /etc/ceph/ceph.conf templates'''
        if not relation_ids('ceph'):
            return {}

        log('Generating template context for ceph')

        mon_hosts = []
        auth = None
        key = None
        use_syslog = str(config('use-syslog')).lower()
        for rid in relation_ids('ceph'):
            for unit in related_units(rid):
                mon_hosts.append(relation_get('private-address', rid=rid,
                                              unit=unit))
                auth = relation_get('auth', rid=rid, unit=unit)
                key = relation_get('key', rid=rid, unit=unit)

        ctxt = {
            'mon_hosts': ' '.join(mon_hosts),
            'auth': auth,
            'key': key,
            'use_syslog': use_syslog
        }

        if not os.path.isdir('/etc/ceph'):
            os.mkdir('/etc/ceph')

        if not context_complete(ctxt):
            return {}

        ensure_packages(['ceph-common'])

        return ctxt


class HAProxyContext(OSContextGenerator):
    interfaces = ['cluster']

    def __call__(self):
        '''
        Builds half a context for the haproxy template, which describes
        all peers to be included in the cluster.  Each charm needs to include
        its own context generator that describes the port mapping.
        '''
        if not relation_ids('cluster'):
            return {}

        cluster_hosts = {}
        l_unit = local_unit().replace('/', '-')
        cluster_hosts[l_unit] = unit_get('private-address')

        for rid in relation_ids('cluster'):
            for unit in related_units(rid):
                _unit = unit.replace('/', '-')
                addr = relation_get('private-address', rid=rid, unit=unit)
                cluster_hosts[_unit] = addr

        ctxt = {
            'units': cluster_hosts,
        }
        if len(cluster_hosts.keys()) > 1:
            # Enable haproxy when we have enough peers.
            log('Ensuring haproxy enabled in /etc/default/haproxy.')
            with open('/etc/default/haproxy', 'w') as out:
                out.write('ENABLED=1\n')
            return ctxt
        log('HAProxy context is incomplete, this unit has no peers.')
        return {}


class ImageServiceContext(OSContextGenerator):
    interfaces = ['image-service']

    def __call__(self):
        '''
        Obtains the glance API server from the image-service relation.  Useful
        in nova and cinder (currently).
        '''
        log('Generating template context for image-service.')
        rids = relation_ids('image-service')
        if not rids:
            return {}
        for rid in rids:
            for unit in related_units(rid):
                api_server = relation_get('glance-api-server',
                                          rid=rid, unit=unit)
                if api_server:
                    return {'glance_api_servers': api_server}
        log('ImageService context is incomplete. '
            'Missing required relation data.')
        return {}


class ApacheSSLContext(OSContextGenerator):

    """
    Generates a context for an apache vhost configuration that configures
    HTTPS reverse proxying for one or many endpoints.  Generated context
    looks something like:
    {
        'namespace': 'cinder',
        'private_address': 'iscsi.mycinderhost.com',
        'endpoints': [(8776, 8766), (8777, 8767)]
    }

    The endpoints list consists of a tuples mapping external ports
    to internal ports.
    """
    interfaces = ['https']

    # charms should inherit this context and set external ports
    # and service namespace accordingly.
    external_ports = []
    service_namespace = None

    def enable_modules(self):
        cmd = ['a2enmod', 'ssl', 'proxy', 'proxy_http']
        check_call(cmd)

    def configure_cert(self):
        if not os.path.isdir('/etc/apache2/ssl'):
            os.mkdir('/etc/apache2/ssl')
        ssl_dir = os.path.join('/etc/apache2/ssl/', self.service_namespace)
        if not os.path.isdir(ssl_dir):
            os.mkdir(ssl_dir)
        cert, key = get_cert()
        with open(os.path.join(ssl_dir, 'cert'), 'w') as cert_out:
            cert_out.write(b64decode(cert))
        with open(os.path.join(ssl_dir, 'key'), 'w') as key_out:
            key_out.write(b64decode(key))
        ca_cert = get_ca_cert()
        if ca_cert:
            with open(CA_CERT_PATH, 'w') as ca_out:
                ca_out.write(b64decode(ca_cert))
            check_call(['update-ca-certificates'])

    def __call__(self):
        if isinstance(self.external_ports, basestring):
            self.external_ports = [self.external_ports]
        if (not self.external_ports or not https()):
            return {}

        self.configure_cert()
        self.enable_modules()

        ctxt = {
            'namespace': self.service_namespace,
            'private_address': unit_get('private-address'),
            'endpoints': []
        }
        for api_port in self.external_ports:
            ext_port = determine_apache_port(api_port)
            int_port = determine_api_port(api_port)
            portmap = (int(ext_port), int(int_port))
            ctxt['endpoints'].append(portmap)
        return ctxt


class NeutronContext(OSContextGenerator):
    interfaces = []

    @property
    def plugin(self):
        return None

    @property
    def network_manager(self):
        return None

    @property
    def packages(self):
        return neutron_plugin_attribute(
            self.plugin, 'packages', self.network_manager)

    @property
    def neutron_security_groups(self):
        return None

    def _ensure_packages(self):
        [ensure_packages(pkgs) for pkgs in self.packages]

    def _save_flag_file(self):
        if self.network_manager == 'quantum':
            _file = '/etc/nova/quantum_plugin.conf'
        else:
            _file = '/etc/nova/neutron_plugin.conf'
        with open(_file, 'wb') as out:
            out.write(self.plugin + '\n')

    def ovs_ctxt(self):
        driver = neutron_plugin_attribute(self.plugin, 'driver',
                                          self.network_manager)
        config = neutron_plugin_attribute(self.plugin, 'config',
                                          self.network_manager)
        ovs_ctxt = {
            'core_plugin': driver,
            'neutron_plugin': 'ovs',
            'neutron_security_groups': self.neutron_security_groups,
            'local_ip': unit_private_ip(),
            'config': config
        }

        return ovs_ctxt

    def nvp_ctxt(self):
        driver = neutron_plugin_attribute(self.plugin, 'driver',
                                          self.network_manager)
        config = neutron_plugin_attribute(self.plugin, 'config',
                                          self.network_manager)
        nvp_ctxt = {
            'core_plugin': driver,
            'neutron_plugin': 'nvp',
            'neutron_security_groups': self.neutron_security_groups,
            'local_ip': unit_private_ip(),
            'config': config
        }

        return nvp_ctxt

    def neutron_ctxt(self):
        if https():
            proto = 'https'
        else:
            proto = 'http'
        if is_clustered():
            host = config('vip')
        else:
            host = unit_get('private-address')
        url = '%s://%s:%s' % (proto, host, '9696')
        ctxt = {
            'network_manager': self.network_manager,
            'neutron_url': url,
        }
        return ctxt

    def __call__(self):
        self._ensure_packages()

        if self.network_manager not in ['quantum', 'neutron']:
            return {}

        if not self.plugin:
            return {}

        ctxt = self.neutron_ctxt()

        if self.plugin == 'ovs':
            ctxt.update(self.ovs_ctxt())
        elif self.plugin == 'nvp':
            ctxt.update(self.nvp_ctxt())

        alchemy_flags = config('neutron-alchemy-flags')
        if alchemy_flags:
            flags = config_flags_parser(alchemy_flags)
            ctxt['neutron_alchemy_flags'] = flags

        self._save_flag_file()
        return ctxt


class OSConfigFlagContext(OSContextGenerator):

        """
        Responsible for adding user-defined config-flags in charm config to a
        template context.

        NOTE: the value of config-flags may be a comma-separated list of
              key=value pairs and some Openstack config files support
              comma-separated lists as values.
        """

        def __call__(self):
            config_flags = config('config-flags')
            if not config_flags:
                return {}

            flags = config_flags_parser(config_flags)
            return {'user_config_flags': flags}


class SubordinateConfigContext(OSContextGenerator):

    """
    Responsible for inspecting relations to subordinates that
    may be exporting required config via a json blob.

    The subordinate interface allows subordinates to export their
    configuration requirements to the principle for multiple config
    files and multiple serivces.  Ie, a subordinate that has interfaces
    to both glance and nova may export to following yaml blob as json:

        glance:
            /etc/glance/glance-api.conf:
                sections:
                    DEFAULT:
                        - [key1, value1]
            /etc/glance/glance-registry.conf:
                    MYSECTION:
                        - [key2, value2]
        nova:
            /etc/nova/nova.conf:
                sections:
                    DEFAULT:
                        - [key3, value3]


    It is then up to the principle charms to subscribe this context to
    the service+config file it is interestd in.  Configuration data will
    be available in the template context, in glance's case, as:
        ctxt = {
            ... other context ...
            'subordinate_config': {
                'DEFAULT': {
                    'key1': 'value1',
                },
                'MYSECTION': {
                    'key2': 'value2',
                },
            }
        }

    """

    def __init__(self, service, config_file, interface):
        """
        :param service     : Service name key to query in any subordinate
                             data found
        :param config_file : Service's config file to query sections
        :param interface   : Subordinate interface to inspect
        """
        self.service = service
        self.config_file = config_file
        self.interface = interface

    def __call__(self):
        ctxt = {}
        for rid in relation_ids(self.interface):
            for unit in related_units(rid):
                sub_config = relation_get('subordinate_configuration',
                                          rid=rid, unit=unit)
                if sub_config and sub_config != '':
                    try:
                        sub_config = json.loads(sub_config)
                    except:
                        log('Could not parse JSON from subordinate_config '
                            'setting from %s' % rid, level=ERROR)
                        continue

                    if self.service not in sub_config:
                        log('Found subordinate_config on %s but it contained'
                            'nothing for %s service' % (rid, self.service))
                        continue

                    sub_config = sub_config[self.service]
                    if self.config_file not in sub_config:
                        log('Found subordinate_config on %s but it contained'
                            'nothing for %s' % (rid, self.config_file))
                        continue

                    sub_config = sub_config[self.config_file]
                    for k, v in sub_config.iteritems():
                        ctxt[k] = v

        if not ctxt:
            ctxt['sections'] = {}

        return ctxt


class SyslogContext(OSContextGenerator):

    def __call__(self):
        ctxt = {
            'use_syslog': config('use-syslog')
        }
        return ctxt<|MERGE_RESOLUTION|>--- conflicted
+++ resolved
@@ -29,10 +29,7 @@
     determine_apache_port,
     determine_api_port,
     https,
-<<<<<<< HEAD
-=======
     is_clustered
->>>>>>> b4ad3792
 )
 
 from charmhelpers.contrib.hahelpers.apache import (
