--- conflicted
+++ resolved
@@ -77,7 +77,12 @@
         rbd pool has been created, changing this value will not have any
         effect (although it can be changed in ceph by manually configuring
         your ceph cluster).
-<<<<<<< HEAD
+  use-syslog:
+    type: boolean
+    default: False
+    description: |
+      If True, services that support it will log to syslog instead of their normal
+      log location.
   key:
       type: string
       description: |
@@ -95,11 +100,3 @@
         .
         The last option should be used in conjunction with the key configuration
         option.
-=======
-  use-syslog:
-    type: boolean
-    default: False
-    description: |
-      If True, services that support it will log to syslog instead of their normal
-      log location.
->>>>>>> b4ad3792
