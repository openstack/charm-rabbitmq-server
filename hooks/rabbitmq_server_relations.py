#!/usr/bin/python
import base64
import os
import shutil
import sys
import subprocess
import glob

import rabbit_utils as rabbit
from lib.utils import (
    chown, chmod,
    is_newer,
)
from charmhelpers.contrib.hahelpers.cluster import (
    is_clustered,
    eligible_leader
)

import charmhelpers.contrib.storage.linux.ceph as ceph
from charmhelpers.contrib.openstack.utils import save_script_rc

from charmhelpers.fetch import (
    add_source,
    apt_update,
    apt_install)

from charmhelpers.core.hookenv import (
    open_port, close_port,
    log, ERROR,
    relation_get,
    relation_set,
    relation_ids,
    related_units,
    service_name,
    local_unit,
    relations_of_type,
    config,
    unit_get,
    is_relation_made,
    Hooks,
    UnregisteredHookError
)
from charmhelpers.core.host import (
    rsync, service_stop, service_restart
)
from charmhelpers.contrib.charmsupport.nrpe import NRPE
from charmhelpers.contrib.ssl.service import ServiceCA

from charmhelpers.contrib.peerstorage import (
    peer_echo,
    peer_store,
    peer_retrieve
)

from charmhelpers.contrib.network.ip import get_address_in_network

hooks = Hooks()

SERVICE_NAME = os.getenv('JUJU_UNIT_NAME').split('/')[0]
POOL_NAME = SERVICE_NAME
RABBIT_DIR = '/var/lib/rabbitmq'
RABBIT_USER = 'rabbitmq'
RABBIT_GROUP = 'rabbitmq'
NAGIOS_PLUGINS = '/usr/local/lib/nagios/plugins'


@hooks.hook('install')
def install():
    pre_install_hooks()
    # NOTE(jamespage) install actually happens in config_changed hook


def configure_amqp(username, vhost, admin=False):
    # get and update service password
    password = rabbit.get_rabbit_password(username)

    # update vhost
    rabbit.create_vhost(vhost)
    rabbit.create_user(username, password, admin)
    rabbit.grant_permissions(username, vhost)

    return password


@hooks.hook('amqp-relation-changed')
def amqp_changed(relation_id=None, remote_unit=None):
    relation_settings = {}
<<<<<<< HEAD
    if eligible_leader('res_rabbitmq_vip'):
        settings = relation_get(rid=relation_id, unit=remote_unit)

        singleset = set(['username', 'vhost'])

        if singleset.issubset(settings):
            if None in [settings['username'], settings['vhost']]:
                log('Relation not ready.')
                return

            relation_settings['password'] = configure_amqp(
                username=settings['username'],
                vhost=settings['vhost'])
        else:
            queues = {}
            for k, v in settings.iteritems():
                amqp = k.split('_')[0]
                x = '_'.join(k.split('_')[1:])
                if amqp not in queues:
                    queues[amqp] = {}
                queues[amqp][x] = v
            for amqp in queues:
                if singleset.issubset(queues[amqp]):
                    relation_settings[
                        '_'.join([amqp, 'password'])] = configure_amqp(
                        queues[amqp]['username'],
                        queues[amqp]['vhost'])

        relation_settings['hostname'] = \
            get_address_in_network(config('access-network'),
                                   unit_get('private-address'))

        configure_client_ssl(relation_settings)

        if is_clustered():
            relation_settings['clustered'] = 'true'
            if is_relation_made('ha'):
                # active/passive settings
                relation_settings['vip'] = config('vip')
                # or ha-vip-only to support active/active, but
                # accessed via a VIP for older clients.
                if config('ha-vip-only') is True:
                    relation_settings['ha-vip-only'] = 'true'

        # set if need HA queues or not
        if rabbit.compare_version('3.0.1') < 0:
            relation_settings['ha_queues'] = True
        else:
            relation_settings['ha_queues'] = None

    # NOTE(jamespage)
    # override private-address settings if access-network is
    # configured and an appropriate network interface is configured.
    relation_settings['private-address'] = \
        get_address_in_network(config('access-network'),
                               unit_get('private-address'))

    relation_set(relation_id=relation_id,
                 relation_settings=relation_settings)
=======
    settings = relation_get(rid=relation_id, unit=remote_unit)

    singleset = set(['username', 'vhost'])

    if singleset.issubset(settings):
        if None in [settings['username'], settings['vhost']]:
            log('amqp_changed(): Relation not ready.')
            return

        relation_settings['password'] = configure_amqp(
            username=settings['username'],
            vhost=settings['vhost'],
            admin=settings.get('admin', False))
    else:
        queues = {}
        for k, v in settings.iteritems():
            amqp = k.split('_')[0]
            x = '_'.join(k.split('_')[1:])
            if amqp not in queues:
                queues[amqp] = {}
            queues[amqp][x] = v
        for amqp in queues:
            if singleset.issubset(queues[amqp]):
                relation_settings[
                    '_'.join([amqp, 'password'])] = configure_amqp(
                    queues[amqp]['username'],
                    queues[amqp]['vhost'])

    relation_settings['hostname'] = unit_get('private-address')
    configure_client_ssl(relation_settings)

    if is_clustered():
        relation_settings['clustered'] = 'true'
        if is_relation_made('ha'):
            # active/passive settings
            relation_settings['vip'] = config('vip')
            # or ha-vip-only to support active/active, but
            # accessed via a VIP for older clients.
            if config('ha-vip-only') is True:
                relation_settings['ha-vip-only'] = 'true'

    if relation_id:
        relation_settings['rid'] = relation_id

    # set if need HA queues or not
    if rabbit.compare_version('3.0.1') < 0:
        relation_settings['ha_queues'] = True
    relation_set(relation_settings=relation_settings)
>>>>>>> a39af6b8


@hooks.hook('cluster-relation-joined')
def cluster_joined():
    if is_relation_made('ha') and \
            config('ha-vip-only') is False:
        log('hacluster relation is present, skipping native '
            'rabbitmq cluster config.')
        return

    if is_newer():
        log('cluster_joined: Relation greater.')
        return

    rabbit.COOKIE_PATH = '/var/lib/rabbitmq/.erlang.cookie'
    if not os.path.isfile(rabbit.COOKIE_PATH):
        log('erlang cookie missing from %s' % rabbit.COOKIE_PATH,
            level=ERROR)
        return
    cookie = open(rabbit.COOKIE_PATH, 'r').read().strip()
    peer_store('cookie', cookie)


@hooks.hook('cluster-relation-changed')
def cluster_changed():
    rdata = relation_get()
    if 'cookie' not in rdata:
        log('cluster_joined: cookie not yet set.')
        return
    # sync passwords
    peer_echo()

    # sync cookie
    cookie = peer_retrieve('cookie')
    if open(rabbit.COOKIE_PATH, 'r').read().strip() == cookie:
        log('Cookie already synchronized with peer.')
    else:
        log('Synchronizing erlang cookie from peer.')
        rabbit.service('stop')
        with open(rabbit.COOKIE_PATH, 'wb') as out:
            out.write(cookie)
        rabbit.service('start')

    if is_relation_made('ha') and \
            config('ha-vip-only') is False:
        log('hacluster relation is present, skipping native '
            'rabbitmq cluster config.')
        return

    # cluster with node
    if is_newer():
        if rabbit.cluster_with():
            # resync nrpe user after clustering
            update_nrpe_checks()


@hooks.hook('cluster-relation-departed')
def cluster_departed():
    if is_relation_made('ha') and \
            config('ha-vip-only') is False:
        log('hacluster relation is present, skipping native '
            'rabbitmq cluster config.')
        return
    if not is_newer():
        log('cluster_joined: Relation lesser.')
        return
    rabbit.break_cluster()


@hooks.hook('ha-relation-joined')
def ha_joined():
    corosync_bindiface = config('ha-bindiface')
    corosync_mcastport = config('ha-mcastport')
    vip = config('vip')
    vip_iface = config('vip_iface')
    vip_cidr = config('vip_cidr')
    rbd_name = config('rbd-name')
    vip_only = config('ha-vip-only')

    if None in [corosync_bindiface, corosync_mcastport, vip, vip_iface,
                vip_cidr, rbd_name] and vip_only is False:
        log('Insufficient configuration data to configure hacluster.',
            level=ERROR)
        sys.exit(1)
    elif None in [corosync_bindiface, corosync_mcastport, vip, vip_iface,
                  vip_cidr] and vip_only is True:
        log('Insufficient configuration data to configure VIP-only hacluster.',
            level=ERROR)
        sys.exit(1)

    if not is_relation_made('ceph', 'auth') and vip_only is False:
        log('ha_joined: No ceph relation yet, deferring.')
        return

    name = '%s@localhost' % SERVICE_NAME
    if rabbit.get_node_name() != name and vip_only is False:
        log('Stopping rabbitmq-server.')
        service_stop('rabbitmq-server')
        rabbit.set_node_name('%s@localhost' % SERVICE_NAME)
    else:
        log('Node name already set to %s.' % name)

    relation_settings = {}
    relation_settings['corosync_bindiface'] = corosync_bindiface
    relation_settings['corosync_mcastport'] = corosync_mcastport

    if vip_only is True:
        relation_settings['resources'] = {
            'res_rabbitmq_vip': 'ocf:heartbeat:IPaddr2',
        }
        relation_settings['resource_params'] = {
            'res_rabbitmq_vip': 'params ip="%s" cidr_netmask="%s" nic="%s"' %
                                (vip, vip_cidr, vip_iface),
        }
    else:
        relation_settings['resources'] = {
            'res_rabbitmq_rbd': 'ocf:ceph:rbd',
            'res_rabbitmq_fs': 'ocf:heartbeat:Filesystem',
            'res_rabbitmq_vip': 'ocf:heartbeat:IPaddr2',
            'res_rabbitmq-server': 'lsb:rabbitmq-server',
        }

        relation_settings['resource_params'] = {
            'res_rabbitmq_rbd': 'params name="%s" pool="%s" user="%s" '
                                'secret="%s"' %
                                (rbd_name, POOL_NAME,
                                 SERVICE_NAME, ceph._keyfile_path(
                                     SERVICE_NAME)),
            'res_rabbitmq_fs': 'params device="/dev/rbd/%s/%s" directory="%s" '
                               'fstype="ext4" op start start-delay="10s"' %
                               (POOL_NAME, rbd_name, RABBIT_DIR),
            'res_rabbitmq_vip': 'params ip="%s" cidr_netmask="%s" nic="%s"' %
                                (vip, vip_cidr, vip_iface),
            'res_rabbitmq-server': 'op start start-delay="5s" '
                                   'op monitor interval="5s"',
        }

        relation_settings['groups'] = {
            'grp_rabbitmq':
            'res_rabbitmq_rbd res_rabbitmq_fs res_rabbitmq_vip '
            'res_rabbitmq-server',
        }

    for rel_id in relation_ids('ha'):
        relation_set(relation_id=rel_id, relation_settings=relation_settings)

    env_vars = {
        'OPENSTACK_PORT_EPMD': 4369,
        'OPENSTACK_PORT_MCASTPORT': config('ha-mcastport'),
    }
    save_script_rc(**env_vars)


@hooks.hook('ha-relation-changed')
def ha_changed():
    if not is_clustered():
        return
    vip = config('vip')
    log('ha_changed(): We are now HA clustered. '
        'Advertising our VIP (%s) to all AMQP clients.' %
        vip)
    # need to re-authenticate all clients since node-name changed.
    for rid in relation_ids('amqp'):
        for unit in related_units(rid):
            amqp_changed(relation_id=rid, remote_unit=unit)


@hooks.hook('ceph-relation-joined')
def ceph_joined():
    log('Start Ceph Relation Joined')
    # NOTE fixup
    # utils.configure_source()
    ceph.install()
    log('Finish Ceph Relation Joined')


@hooks.hook('ceph-relation-changed')
def ceph_changed():
    log('Start Ceph Relation Changed')
    auth = relation_get('auth')
    key = relation_get('key')
    use_syslog = str(config('use-syslog')).lower()
    if None in [auth, key]:
        log('Missing key or auth in relation')
        sys.exit(0)

    ceph.configure(service=SERVICE_NAME, key=key, auth=auth,
                   use_syslog=use_syslog)

    if eligible_leader('res_rabbitmq_vip'):
        rbd_img = config('rbd-name')
        rbd_size = config('rbd-size')
        sizemb = int(rbd_size.split('G')[0]) * 1024
        blk_device = '/dev/rbd/%s/%s' % (POOL_NAME, rbd_img)
        ceph.create_pool(service=SERVICE_NAME, name=POOL_NAME,
                         replicas=int(config('ceph-osd-replication-count')))
        ceph.ensure_ceph_storage(service=SERVICE_NAME, pool=POOL_NAME,
                                 rbd_img=rbd_img, sizemb=sizemb,
                                 fstype='ext4', mount_point=RABBIT_DIR,
                                 blk_device=blk_device,
                                 system_services=['rabbitmq-server'])
        subprocess.check_call(['chown', '-R', '%s:%s' %
                               (RABBIT_USER, RABBIT_GROUP), RABBIT_DIR])
    else:
        log('This is not the peer leader. Not configuring RBD.')
        log('Stopping rabbitmq-server.')
        service_stop('rabbitmq-server')

    # If 'ha' relation has been made before the 'ceph' relation
    # it is important to make sure the ha-relation data is being
    # sent.
    if is_relation_made('ha'):
        log('*ha* relation exists. Triggering ha_joined()')
        ha_joined()
    else:
        log('*ha* relation does not exist.')
    log('Finish Ceph Relation Changed')


@hooks.hook('nrpe-external-master-relation-changed')
def update_nrpe_checks():
    if os.path.isdir(NAGIOS_PLUGINS):
        rsync(os.path.join(os.getenv('CHARM_DIR'), 'scripts',
                           'check_rabbitmq.py'),
              os.path.join(NAGIOS_PLUGINS, 'check_rabbitmq.py'))

    # Find out if nrpe set nagios_hostname
    hostname = None
    for rel in relations_of_type('nrpe-external-master'):
        if 'nagios_hostname' in rel:
            hostname = rel['nagios_hostname']
            break
    # create unique user and vhost for each unit
    current_unit = local_unit().replace('/', '-')
    user = 'nagios-%s' % current_unit
    vhost = 'nagios-%s' % current_unit
    password = rabbit.get_rabbit_password(user)

    rabbit.create_vhost(vhost)
    rabbit.create_user(user, password)
    rabbit.grant_permissions(user, vhost)

    nrpe_compat = NRPE(hostname=hostname)
    nrpe_compat.add_check(
        shortname=rabbit.RABBIT_USER,
        description='Check RabbitMQ',
        check_cmd='{}/check_rabbitmq.py --user {} --password {} --vhost {}'
                  ''.format(NAGIOS_PLUGINS, user, password, vhost)
    )
    nrpe_compat.write()


@hooks.hook('upgrade-charm')
def upgrade_charm():
    pre_install_hooks()
    add_source(config('source'), config('key'))
    apt_update(fatal=True)

    # Ensure older passwd files in /var/lib/juju are moved to
    # /var/lib/rabbitmq which will end up replicated if clustered
    for f in [f for f in os.listdir('/var/lib/juju')
              if os.path.isfile(os.path.join('/var/lib/juju', f))]:
        if f.endswith('.passwd'):
            s = os.path.join('/var/lib/juju', f)
            d = os.path.join('/var/lib/charm/{}'.format(service_name()), f)

            log('upgrade_charm: Migrating stored passwd'
                ' from %s to %s.' % (s, d))
            shutil.move(s, d)
    rabbit.migrate_passwords_to_peer_relation()

    # explicitly update buggy file name naigos.passwd
    old = os.path.join('var/lib/rabbitmq', 'naigos.passwd')
    if os.path.isfile(old):
        new = os.path.join('var/lib/rabbitmq', 'nagios.passwd')
        shutil.move(old, new)


MAN_PLUGIN = 'rabbitmq_management'


def configure_client_ssl(relation_data):
    """Configure client with ssl
    """
    ssl_mode, external_ca = _get_ssl_mode()
    if ssl_mode == 'off':
        return
    relation_data['ssl_port'] = config('ssl_port')
    if external_ca:
        if config('ssl_ca'):
            relation_data['ssl_ca'] = base64.b64encode(
                config('ssl_ca'))
        return
    ca = ServiceCA.get_ca()
    relation_data['ssl_ca'] = base64.b64encode(ca.get_ca_bundle())


def _get_ssl_mode():
    ssl_mode = config('ssl')
    external_ca = False
    # Legacy config boolean option
    ssl_on = config('ssl_enabled')
    if ssl_mode == 'off' and ssl_on is False:
        ssl_mode = 'off'
    elif ssl_mode == 'off' and ssl_on:
        ssl_mode = 'on'
    ssl_key = config('ssl_key')
    ssl_cert = config('ssl_cert')
    if all((ssl_key, ssl_cert)):
        external_ca = True
    return ssl_mode, external_ca


def _convert_from_base64(v):
    # Rabbit originally supported pem encoded key/cert in config, play
    # nice on upgrades as we now expect base64 encoded key/cert/ca.
    if not v:
        return v
    if v.startswith('-----BEGIN'):
        return v
    try:
        return base64.b64decode(v)
    except TypeError:
        return v


def reconfigure_client_ssl(ssl_enabled=False):
    ssl_config_keys = set(('ssl_key', 'ssl_cert', 'ssl_ca'))
    for rid in relation_ids('amqp'):
        rdata = relation_get(rid=rid, unit=os.environ['JUJU_UNIT_NAME'])
        if not ssl_enabled and ssl_config_keys.intersection(rdata):
            # No clean way to remove entirely, but blank them.
            relation_set(relation_id=rid, ssl_key='', ssl_cert='', ssl_ca='')
        elif ssl_enabled and not ssl_config_keys.intersection(rdata):
            configure_client_ssl(rdata)
            relation_set(relation_id=rid, **rdata)


def configure_rabbit_ssl():
    """
    The legacy config support adds some additional complications.

    ssl_enabled = True, ssl = off -> ssl enabled
    ssl_enabled = False, ssl = on -> ssl enabled
    """
    ssl_mode, external_ca = _get_ssl_mode()

    if ssl_mode == 'off':
        if os.path.exists(rabbit.RABBITMQ_CONF):
            os.remove(rabbit.RABBITMQ_CONF)
        close_port(config('ssl_port'))
        reconfigure_client_ssl()
        return
    ssl_key = _convert_from_base64(config('ssl_key'))
    ssl_cert = _convert_from_base64(config('ssl_cert'))
    ssl_ca = _convert_from_base64(config('ssl_ca'))
    ssl_port = config('ssl_port')

    # If external managed certs then we need all the fields.
    if (ssl_mode in ('on', 'only') and any((ssl_key, ssl_cert)) and
            not all((ssl_key, ssl_cert))):
        log('If ssl_key or ssl_cert are specified both are required.',
            level=ERROR)
        sys.exit(1)

    if not external_ca:
        ssl_cert, ssl_key, ssl_ca = ServiceCA.get_service_cert()

    rabbit.enable_ssl(
        ssl_key, ssl_cert, ssl_port, ssl_ca,
        ssl_only=(ssl_mode == "only"), ssl_client=False)
    reconfigure_client_ssl(True)
    open_port(ssl_port)


@hooks.hook('config-changed')
def config_changed():
    # Add archive source if provided
    add_source(config('source'), config('key'))
    apt_update(fatal=True)
    # Copy in defaults file for updated ulimits
    shutil.copyfile(
        'templates/rabbitmq-server',
        '/etc/default/rabbitmq-server')
    # Install packages to ensure any changes to source
    # result in an upgrade if applicable.
    apt_install(rabbit.PACKAGES, fatal=True)

    open_port(5672)

    chown(RABBIT_DIR, rabbit.RABBIT_USER, rabbit.RABBIT_USER)
    chmod(RABBIT_DIR, 0o775)

    if config('management_plugin') is True:
        rabbit.enable_plugin(MAN_PLUGIN)
        open_port(55672)
    else:
        rabbit.disable_plugin(MAN_PLUGIN)
        close_port(55672)

    configure_rabbit_ssl()

    if eligible_leader('res_rabbitmq_vip') or \
       config('ha-vip-only') is True:
        service_restart('rabbitmq-server')

    update_nrpe_checks()

    # NOTE(jamespage)
    # trigger amqp_changed to pickup and changes to network
    # configuration via the access-network config option.
    for rid in relation_ids('amqp'):
        for unit in related_units(rid):
            amqp_changed(relation_id=rid, remote_unit=unit)


def pre_install_hooks():
    for f in glob.glob('exec.d/*/charm-pre-install'):
        if os.path.isfile(f) and os.access(f, os.X_OK):
            subprocess.check_call(['sh', '-c', f])


if __name__ == '__main__':
    try:
        hooks.execute(sys.argv)
    except UnregisteredHookError as e:
        log('Unknown hook {} - skipping.'.format(e))<|MERGE_RESOLUTION|>--- conflicted
+++ resolved
@@ -85,67 +85,6 @@
 @hooks.hook('amqp-relation-changed')
 def amqp_changed(relation_id=None, remote_unit=None):
     relation_settings = {}
-<<<<<<< HEAD
-    if eligible_leader('res_rabbitmq_vip'):
-        settings = relation_get(rid=relation_id, unit=remote_unit)
-
-        singleset = set(['username', 'vhost'])
-
-        if singleset.issubset(settings):
-            if None in [settings['username'], settings['vhost']]:
-                log('Relation not ready.')
-                return
-
-            relation_settings['password'] = configure_amqp(
-                username=settings['username'],
-                vhost=settings['vhost'])
-        else:
-            queues = {}
-            for k, v in settings.iteritems():
-                amqp = k.split('_')[0]
-                x = '_'.join(k.split('_')[1:])
-                if amqp not in queues:
-                    queues[amqp] = {}
-                queues[amqp][x] = v
-            for amqp in queues:
-                if singleset.issubset(queues[amqp]):
-                    relation_settings[
-                        '_'.join([amqp, 'password'])] = configure_amqp(
-                        queues[amqp]['username'],
-                        queues[amqp]['vhost'])
-
-        relation_settings['hostname'] = \
-            get_address_in_network(config('access-network'),
-                                   unit_get('private-address'))
-
-        configure_client_ssl(relation_settings)
-
-        if is_clustered():
-            relation_settings['clustered'] = 'true'
-            if is_relation_made('ha'):
-                # active/passive settings
-                relation_settings['vip'] = config('vip')
-                # or ha-vip-only to support active/active, but
-                # accessed via a VIP for older clients.
-                if config('ha-vip-only') is True:
-                    relation_settings['ha-vip-only'] = 'true'
-
-        # set if need HA queues or not
-        if rabbit.compare_version('3.0.1') < 0:
-            relation_settings['ha_queues'] = True
-        else:
-            relation_settings['ha_queues'] = None
-
-    # NOTE(jamespage)
-    # override private-address settings if access-network is
-    # configured and an appropriate network interface is configured.
-    relation_settings['private-address'] = \
-        get_address_in_network(config('access-network'),
-                               unit_get('private-address'))
-
-    relation_set(relation_id=relation_id,
-                 relation_settings=relation_settings)
-=======
     settings = relation_get(rid=relation_id, unit=remote_unit)
 
     singleset = set(['username', 'vhost'])
@@ -174,7 +113,9 @@
                     queues[amqp]['username'],
                     queues[amqp]['vhost'])
 
-    relation_settings['hostname'] = unit_get('private-address')
+    relation_settings['hostname'] = \
+        get_address_in_network(config('access-network'),
+                               unit_get('private-address'))
     configure_client_ssl(relation_settings)
 
     if is_clustered():
@@ -187,14 +128,19 @@
             if config('ha-vip-only') is True:
                 relation_settings['ha-vip-only'] = 'true'
 
-    if relation_id:
-        relation_settings['rid'] = relation_id
+    # NOTE(jamespage)
+    # override private-address settings if access-network is
+    # configured and an appropriate network interface is configured.
+    relation_settings['private-address'] = \
+        get_address_in_network(config('access-network'),
+                               unit_get('private-address'))
 
     # set if need HA queues or not
     if rabbit.compare_version('3.0.1') < 0:
         relation_settings['ha_queues'] = True
-    relation_set(relation_settings=relation_settings)
->>>>>>> a39af6b8
+
+    relation_set(relation_id=relation_id,
+                 relation_settings=relation_settings)
 
 
 @hooks.hook('cluster-relation-joined')
