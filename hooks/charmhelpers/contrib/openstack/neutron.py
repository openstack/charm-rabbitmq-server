# Various utilies for dealing with Neutron and the renaming from Quantum.

from subprocess import check_output

from charmhelpers.core.hookenv import (
    config,
    log,
    ERROR,
)

from charmhelpers.contrib.openstack.utils import os_release


def headers_package():
    """Ensures correct linux-headers for running kernel are installed,
    for building DKMS package"""
    kver = check_output(['uname', '-r']).decode('UTF-8').strip()
    return 'linux-headers-%s' % kver

QUANTUM_CONF_DIR = '/etc/quantum'


def kernel_version():
    """ Retrieve the current major kernel version as a tuple e.g. (3, 13) """
    kver = check_output(['uname', '-r']).decode('UTF-8').strip()
    kver = kver.split('.')
    return (int(kver[0]), int(kver[1]))


def determine_dkms_package():
    """ Determine which DKMS package should be used based on kernel version """
    # NOTE: 3.13 kernels have support for GRE and VXLAN native
    if kernel_version() >= (3, 13):
        return []
    else:
        return ['openvswitch-datapath-dkms']


# legacy


def quantum_plugins():
    from charmhelpers.contrib.openstack import context
    return {
        'ovs': {
            'config': '/etc/quantum/plugins/openvswitch/'
                      'ovs_quantum_plugin.ini',
            'driver': 'quantum.plugins.openvswitch.ovs_quantum_plugin.'
                      'OVSQuantumPluginV2',
            'contexts': [
                context.SharedDBContext(user=config('neutron-database-user'),
                                        database=config('neutron-database'),
                                        relation_prefix='neutron',
                                        ssl_dir=QUANTUM_CONF_DIR)],
            'services': ['quantum-plugin-openvswitch-agent'],
            'packages': [[headers_package()] + determine_dkms_package(),
                         ['quantum-plugin-openvswitch-agent']],
            'server_packages': ['quantum-server',
                                'quantum-plugin-openvswitch'],
            'server_services': ['quantum-server']
        },
        'nvp': {
            'config': '/etc/quantum/plugins/nicira/nvp.ini',
            'driver': 'quantum.plugins.nicira.nicira_nvp_plugin.'
                      'QuantumPlugin.NvpPluginV2',
            'contexts': [
                context.SharedDBContext(user=config('neutron-database-user'),
                                        database=config('neutron-database'),
                                        relation_prefix='neutron',
                                        ssl_dir=QUANTUM_CONF_DIR)],
            'services': [],
            'packages': [],
            'server_packages': ['quantum-server',
                                'quantum-plugin-nicira'],
            'server_services': ['quantum-server']
        }
    }

NEUTRON_CONF_DIR = '/etc/neutron'


def neutron_plugins():
    from charmhelpers.contrib.openstack import context
    release = os_release('nova-common')
    plugins = {
        'ovs': {
            'config': '/etc/neutron/plugins/openvswitch/'
                      'ovs_neutron_plugin.ini',
            'driver': 'neutron.plugins.openvswitch.ovs_neutron_plugin.'
                      'OVSNeutronPluginV2',
            'contexts': [
                context.SharedDBContext(user=config('neutron-database-user'),
                                        database=config('neutron-database'),
                                        relation_prefix='neutron',
                                        ssl_dir=NEUTRON_CONF_DIR)],
            'services': ['neutron-plugin-openvswitch-agent'],
            'packages': [[headers_package()] + determine_dkms_package(),
                         ['neutron-plugin-openvswitch-agent']],
            'server_packages': ['neutron-server',
                                'neutron-plugin-openvswitch'],
            'server_services': ['neutron-server']
        },
        'nvp': {
            'config': '/etc/neutron/plugins/nicira/nvp.ini',
            'driver': 'neutron.plugins.nicira.nicira_nvp_plugin.'
                      'NeutronPlugin.NvpPluginV2',
            'contexts': [
                context.SharedDBContext(user=config('neutron-database-user'),
                                        database=config('neutron-database'),
                                        relation_prefix='neutron',
                                        ssl_dir=NEUTRON_CONF_DIR)],
            'services': [],
            'packages': [],
            'server_packages': ['neutron-server',
                                'neutron-plugin-nicira'],
            'server_services': ['neutron-server']
        },
        'nsx': {
            'config': '/etc/neutron/plugins/vmware/nsx.ini',
            'driver': 'vmware',
            'contexts': [
                context.SharedDBContext(user=config('neutron-database-user'),
                                        database=config('neutron-database'),
                                        relation_prefix='neutron',
                                        ssl_dir=NEUTRON_CONF_DIR)],
            'services': [],
            'packages': [],
            'server_packages': ['neutron-server',
                                'neutron-plugin-vmware'],
            'server_services': ['neutron-server']
        },
        'n1kv': {
            'config': '/etc/neutron/plugins/cisco/cisco_plugins.ini',
            'driver': 'neutron.plugins.cisco.network_plugin.PluginV2',
            'contexts': [
                context.SharedDBContext(user=config('neutron-database-user'),
                                        database=config('neutron-database'),
                                        relation_prefix='neutron',
                                        ssl_dir=NEUTRON_CONF_DIR)],
            'services': [],
<<<<<<< HEAD
            'packages': [['neutron-plugin-cisco']],
            'server_packages': ['neutron-server',
                                'neutron-plugin-cisco'],
            'server_services': ['neutron-server']
=======
            'packages': [[headers_package()] + determine_dkms_package(),
                         ['neutron-plugin-cisco']],
            'server_packages': ['neutron-server',
                                'neutron-plugin-cisco'],
            'server_services': ['neutron-server']
        },
        'Calico': {
            'config': '/etc/neutron/plugins/ml2/ml2_conf.ini',
            'driver': 'neutron.plugins.ml2.plugin.Ml2Plugin',
            'contexts': [
                context.SharedDBContext(user=config('neutron-database-user'),
                                        database=config('neutron-database'),
                                        relation_prefix='neutron',
                                        ssl_dir=NEUTRON_CONF_DIR)],
            'services': ['calico-compute', 'bird', 'neutron-dhcp-agent'],
            'packages': [[headers_package()] + determine_dkms_package(),
                         ['calico-compute', 'bird', 'neutron-dhcp-agent']],
            'server_packages': ['neutron-server', 'calico-control'],
            'server_services': ['neutron-server']
>>>>>>> ace5905f
        }
    }
    if release >= 'icehouse':
        # NOTE: patch in ml2 plugin for icehouse onwards
        plugins['ovs']['config'] = '/etc/neutron/plugins/ml2/ml2_conf.ini'
        plugins['ovs']['driver'] = 'neutron.plugins.ml2.plugin.Ml2Plugin'
        plugins['ovs']['server_packages'] = ['neutron-server',
                                             'neutron-plugin-ml2']
        # NOTE: patch in vmware renames nvp->nsx for icehouse onwards
        plugins['nvp'] = plugins['nsx']
    return plugins


def neutron_plugin_attribute(plugin, attr, net_manager=None):
    manager = net_manager or network_manager()
    if manager == 'quantum':
        plugins = quantum_plugins()
    elif manager == 'neutron':
        plugins = neutron_plugins()
    else:
        log("Network manager '%s' does not support plugins." % (manager),
            level=ERROR)
        raise Exception

    try:
        _plugin = plugins[plugin]
    except KeyError:
        log('Unrecognised plugin for %s: %s' % (manager, plugin), level=ERROR)
        raise Exception

    try:
        return _plugin[attr]
    except KeyError:
        return None


def network_manager():
    '''
    Deals with the renaming of Quantum to Neutron in H and any situations
    that require compatability (eg, deploying H with network-manager=quantum,
    upgrading from G).
    '''
    release = os_release('nova-common')
    manager = config('network-manager').lower()

    if manager not in ['quantum', 'neutron']:
        return manager

    if release in ['essex']:
        # E does not support neutron
        log('Neutron networking not supported in Essex.', level=ERROR)
        raise Exception
    elif release in ['folsom', 'grizzly']:
        # neutron is named quantum in F and G
        return 'quantum'
    else:
        # ensure accurate naming for all releases post-H
        return 'neutron'<|MERGE_RESOLUTION|>--- conflicted
+++ resolved
@@ -138,12 +138,6 @@
                                         relation_prefix='neutron',
                                         ssl_dir=NEUTRON_CONF_DIR)],
             'services': [],
-<<<<<<< HEAD
-            'packages': [['neutron-plugin-cisco']],
-            'server_packages': ['neutron-server',
-                                'neutron-plugin-cisco'],
-            'server_services': ['neutron-server']
-=======
             'packages': [[headers_package()] + determine_dkms_package(),
                          ['neutron-plugin-cisco']],
             'server_packages': ['neutron-server',
@@ -163,7 +157,6 @@
                          ['calico-compute', 'bird', 'neutron-dhcp-agent']],
             'server_packages': ['neutron-server', 'calico-control'],
             'server_services': ['neutron-server']
->>>>>>> ace5905f
         }
     }
     if release >= 'icehouse':
