--- conflicted
+++ resolved
@@ -1,8 +1,5 @@
 import importlib
-<<<<<<< HEAD
-=======
 from tempfile import NamedTemporaryFile
->>>>>>> 45148a0e
 import time
 from yaml import safe_load
 from charmhelpers.core.host import (
@@ -15,15 +12,12 @@
 )
 import os
 
-<<<<<<< HEAD
-=======
 import six
 if six.PY3:
     from urllib.parse import urlparse, urlunparse
 else:
     from urlparse import urlparse, urlunparse
 
->>>>>>> 45148a0e
 
 CLOUD_ARCHIVE = """# Ubuntu Cloud Archive
 deb http://ubuntu-cloud.archive.canonical.com/ubuntu {} main
@@ -80,10 +74,7 @@
 FETCH_HANDLERS = (
     'charmhelpers.fetch.archiveurl.ArchiveUrlFetchHandler',
     'charmhelpers.fetch.bzrurl.BzrUrlFetchHandler',
-<<<<<<< HEAD
-=======
     'charmhelpers.fetch.giturl.GitUrlFetchHandler',
->>>>>>> 45148a0e
 )
 
 APT_NO_LOCK = 100  # The return code for "couldn't acquire lock" in APT.
@@ -129,18 +120,7 @@
 
 def filter_installed_packages(packages):
     """Returns a list of packages that require installation"""
-<<<<<<< HEAD
-    import apt_pkg
-    apt_pkg.init()
-
-    # Tell apt to build an in-memory cache to prevent race conditions (if
-    # another process is already building the cache).
-    apt_pkg.config.set("Dir::Cache::pkgcache", "")
-
-    cache = apt_pkg.Cache()
-=======
     cache = apt_cache()
->>>>>>> 45148a0e
     _pkgs = []
     for package in packages:
         try:
@@ -280,8 +260,6 @@
     else:
         log("Unknown source: {!r}".format(source))
 
-<<<<<<< HEAD
-=======
     if key:
         if '-----BEGIN PGP PUBLIC KEY BLOCK-----' in key:
             with NamedTemporaryFile('w+') as key_file:
@@ -298,7 +276,6 @@
                                    key])
 
 
->>>>>>> 45148a0e
 def configure_sources(update=False,
                       sources_var='install_sources',
                       keys_var='install_keys'):
@@ -306,12 +283,8 @@
     Configure multiple sources from charm configuration.
 
     The lists are encoded as yaml fragments in the configuration.
-<<<<<<< HEAD
-    The frament needs to be included as a string.
-=======
     The frament needs to be included as a string. Sources and their
     corresponding keys are of the types supported by add_source().
->>>>>>> 45148a0e
 
     Example config:
         install_sources: |
@@ -326,22 +299,14 @@
     sources = safe_load((config(sources_var) or '').strip()) or []
     keys = safe_load((config(keys_var) or '').strip()) or None
 
-<<<<<<< HEAD
-    if isinstance(sources, basestring):
-=======
     if isinstance(sources, six.string_types):
->>>>>>> 45148a0e
         sources = [sources]
 
     if keys is None:
         for source in sources:
             add_source(source, None)
     else:
-<<<<<<< HEAD
-        if isinstance(keys, basestring):
-=======
         if isinstance(keys, six.string_types):
->>>>>>> 45148a0e
             keys = [keys]
 
         if len(sources) != len(keys):
@@ -438,11 +403,7 @@
         while result is None or result == APT_NO_LOCK:
             try:
                 result = subprocess.check_call(cmd, env=env)
-<<<<<<< HEAD
-            except subprocess.CalledProcessError, e:
-=======
             except subprocess.CalledProcessError as e:
->>>>>>> 45148a0e
                 retry_count = retry_count + 1
                 if retry_count > APT_NO_LOCK_RETRY_COUNT:
                     raise
