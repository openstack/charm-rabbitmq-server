--- conflicted
+++ resolved
@@ -9,18 +9,15 @@
 provides:
   amqp:
     interface: rabbitmq
-<<<<<<< HEAD
 requires:
+  nrpe-external-master:
+    interface: nrpe-external-master
+    scope: container
   ha:
     interface: hacluster
     scope: container
   ceph:
     interface: ceph-client
-=======
-  nrpe-external-master:
-    interface: nrpe-external-master
-    scope: container
->>>>>>> e4647a0e
 peers:
   cluster:
     interface: rabbitmq-ha