--- conflicted
+++ resolved
@@ -1,12 +1,9 @@
 destination: lib/charmhelpers
-branch: lp:~hazmat/charm-helpers/ssl-everywhere
+branch: lp:~openstack-charmers/charm-helpers/ssl-everywhere
 include:
     - fetch
     - core
     - contrib.charmsupport
     - contrib.openstack
-<<<<<<< HEAD
     - contrib.storage
-=======
-    - contrib.ssl
->>>>>>> f633d731
+    - contrib.ssl